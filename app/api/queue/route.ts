--- conflicted
+++ resolved
@@ -1,24 +1,13 @@
 import { NextRequest, NextResponse } from "next/server";
-<<<<<<< HEAD
-import { jobQueueManager, QueuedJob } from "../../utils/jobQueue";
-=======
 import { jobQueue, QueuedJob } from "../../utils/jobQueue";
->>>>>>> 506b4066
 import { getUserIdFromRequest } from "../../utils/auth";
 
 export async function GET(request: NextRequest) {
   try {
-<<<<<<< HEAD
-    const userId = await getUserIdFromRequest(request);
-    const userQueue = jobQueueManager.getOrCreateQueue(userId);
-    const jobs = userQueue.getJobs();
-    return NextResponse.json({ success: true, jobs });
-=======
     // Get user ID for user-specific job filtering
     const userId = await getUserIdFromRequest(request);
     const jobs = jobQueue.getJobsForUser(userId);
     return NextResponse.json({ success: true, jobs, userId });
->>>>>>> 506b4066
   } catch (error) {
     console.error('Error getting queue:', error);
     return NextResponse.json(
@@ -48,9 +37,6 @@
           );
         }
 
-<<<<<<< HEAD
-        const job = userQueue.addJob(formData);
-=======
         const job = jobQueue.addJob(formData, userId);
         if (!job) {
           return NextResponse.json(
@@ -59,7 +45,6 @@
           );
         }
 
->>>>>>> 506b4066
         return NextResponse.json({ success: true, job });
       }
 
@@ -71,9 +56,6 @@
           );
         }
 
-<<<<<<< HEAD
-        userQueue.removeJob(jobId);
-=======
         // Verify user owns the job before removing
         const job = jobQueue.getJob(jobId);
         if (!job) {
@@ -91,7 +73,6 @@
         }
 
         jobQueue.removeJob(jobId);
->>>>>>> 506b4066
         return NextResponse.json({ success: true });
       }
 
@@ -103,14 +84,9 @@
           );
         }
 
-<<<<<<< HEAD
-        const newJob = userQueue.rerunJob(jobId);
-        if (!newJob) {
-=======
         // Verify user owns the job before rerunning
         const existingJob = jobQueue.getJob(jobId);
         if (!existingJob) {
->>>>>>> 506b4066
           return NextResponse.json(
             { success: false, error: 'Job not found' },
             { status: 404 }
@@ -136,11 +112,7 @@
       }
 
       case 'clear-completed': {
-<<<<<<< HEAD
-        userQueue.removeCompletedJobs();
-=======
         jobQueue.removeCompletedJobsForUser(userId);
->>>>>>> 506b4066
         return NextResponse.json({ success: true });
       }
 
