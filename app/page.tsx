"use client";

import AnimatedCubeIcon from "./components/AnimatedCubeIcon";

import { useState, useEffect } from "react";
import Image from "next/image";
import { motion, AnimatePresence } from "framer-motion";
import CaseForm from "./components/CaseForm";
import ThemeToggle from "./components/ThemeToggle";
import AutoSet from "./components/AutoSet";
import LottieLoading from "./components/LottieLoading";
import AnimatedCheckmark from "./components/AnimatedCheckmark";
import QueueManager from "./components/QueueManager";
import MileageWarningModal from "./components/MileageWarningModal";
import MiniJobStatus from "./components/MiniJobStatus";
import { ToastContainer, useToast } from "./components/Toast";
import { makeAuthenticatedRequest } from "./utils/apiClient";
import { FormData as CaseFormData } from "./script/automationScript";
import { signInUser, signUpUser, logoutUser, onAuthChange } from "./components/firebaseAuth";
import { User } from "firebase/auth";
import { doc, setDoc } from "firebase/firestore";
import { db } from "./firebaseConfig";
import { makeAuthenticatedRequest } from "./utils/apiClient";
import { checkSubscriptionStatus, hasActiveSubscription, SubscriptionStatus } from "./utils/subscription";

export default function Home() {
  const [isExecuting, setIsExecuting] = useState(false);
  const [isLoading, setIsLoading] = useState(false);
  const [sessionUrl, setSessionUrl] = useState<string | null>(null);
  const [sessionId, setSessionId] = useState<string | null>(null);
  const [executionId, setExecutionId] = useState<string | null>(null);
  const [submittedFormData, setSubmittedFormData] = useState<CaseFormData | null>(null);
  const [activeTab, setActiveTab] = useState<'form' | 'browser' | 'autoset'>('form');
  const [user, setUser] = useState<User | null>(null);
  const [subscriptionStatus, setSubscriptionStatus] = useState<SubscriptionStatus | null>(null);
  const [subscriptionLoading, setSubscriptionLoading] = useState(false);
  const [showSignupModal, setShowSignupModal] = useState(false);
  const [loginEmail, setLoginEmail] = useState("");
  const [loginPassword, setLoginPassword] = useState("");
  const toast = useToast();
  const [signupEmail, setSignupEmail] = useState("");
  const [signupPassword, setSignupPassword] = useState("");
  const [confirmPassword, setConfirmPassword] = useState("");
  const [authError, setAuthError] = useState("");
  const [authLoading, setAuthLoading] = useState(true); // Start with true to show loading while checking auth
  const [showQueueManager, setShowQueueManager] = useState(false);
  const [jobs, setJobs] = useState<any[]>([]);
  const [showMileageWarning, setShowMileageWarning] = useState(false);
  const [isExecutionExpanded, setIsExecutionExpanded] = useState(true);
  const [mileageData, setMileageData] = useState<{
    current?: number;
    last?: number;
    message?: string;
  }>({});

  // Listen for authentication state changes
  useEffect(() => {
    const unsubscribe = onAuthChange((currentUser) => {
      setUser(currentUser);
      setAuthLoading(false); // Stop loading once we get the auth state
      if (currentUser) {
        // Check subscription status when user logs in
        checkUserSubscription(currentUser);
      } else {
        // Clear subscription status when user logs out
        setSubscriptionStatus(null);
      }
    });
    return () => unsubscribe();
  }, []);

  const checkUserSubscription = async (currentUser: User) => {
    setSubscriptionLoading(true);
    try {
      const status = await checkSubscriptionStatus(currentUser);
      setSubscriptionStatus(status);
    } catch (error) {
      console.error('Error checking subscription:', error);
      setSubscriptionStatus({ status: 'no_active_subscription' });
    } finally {
      setSubscriptionLoading(false);
    }
  };

  // Listen for job queue updates via polling
  useEffect(() => {
    const pollJobQueue = async () => {
      try {
        const response = await makeAuthenticatedRequest('/api/queue', {}, user);
        if (response.ok) {
          const data = await response.json();
          const jobs = data.jobs || []; // Extract jobs array from response
          setJobs(jobs); // Update jobs state for count badge
          const runningJob = jobs.find((job: any) => job.status === 'running');
          
          if (runningJob) {
            // If there's a running job and we're not already executing, sync the state
            if (!isExecuting) {
              console.log('Found running job, switching to execution mode:', runningJob);
              setExecutionId(runningJob.executionId || runningJob.id);
              setIsExecuting(true);
              setActiveTab('browser');
              
              // Set session URL and ID if available
              if (runningJob.sessionUrl) {
                setSessionUrl(runningJob.sessionUrl);
              }
              if (runningJob.sessionId) {
                setSessionId(runningJob.sessionId);
              }
            } else if (isExecuting) {
              // If we're already executing, check if this is a different job
              const currentRunningExecutionId = runningJob.executionId || runningJob.id;
              if (currentRunningExecutionId !== executionId) {
                console.log('New job started, updating execution context:', {
                  old: executionId,
                  new: currentRunningExecutionId,
                  job: runningJob
                });
                setExecutionId(currentRunningExecutionId);
                
                // Update session URL and ID if available
                if (runningJob.sessionUrl) {
                  setSessionUrl(runningJob.sessionUrl);
                }
                if (runningJob.sessionId) {
                  setSessionId(runningJob.sessionId);
                }
              } else if (runningJob.sessionUrl && !sessionUrl) {
                // If we're already executing the same job but didn't have session URL, update it
                console.log('Updating session URL for running job:', runningJob.sessionUrl);
                setSessionUrl(runningJob.sessionUrl);
                if (runningJob.sessionId && !sessionId) {
                  setSessionId(runningJob.sessionId);
                }
              }
            }
          } else if (isExecuting) {
            // If no running job but we think we're executing, check if the last job completed/failed
            const lastJob = jobs.length > 0 ? jobs[jobs.length - 1] : null;
            if (lastJob && (lastJob.status === 'completed' || lastJob.status === 'failed')) {
              // Only stop executing if the session matches or if no sessionId is set
              const lastJobSessionId = lastJob.sessionId;
              if (!sessionId || lastJobSessionId === sessionId) {
                console.log('Job completed/failed, stopping execution mode');
                setIsExecuting(false);
                setSessionUrl(null);
                setSessionId(null);
                setExecutionId(null);
              }
            }
          }
        }
      } catch (error) {
        console.error('Error polling job queue:', error);
      }
    };

    // Poll every 2 seconds when component is mounted
    const interval = setInterval(pollJobQueue, 2000);
    
    // Initial poll
    pollJobQueue();

    return () => clearInterval(interval);
  }, [isExecuting, sessionId, user]); // Add user dependency

  const handleLogin = async () => {
    // Validate that both email and password are provided
    if (!loginEmail.trim() || !loginPassword.trim()) {
      setAuthError("Please enter both email and password");
      return;
    }

    // Validate email format
    const emailRegex = /^[^\s@]+@[^\s@]+\.[^\s@]+$/;
    if (!emailRegex.test(loginEmail.trim())) {
      setAuthError("Please enter a valid email address");
      return;
    }

    setAuthLoading(true);
    setAuthError("");
    
    const result = await signInUser(loginEmail, loginPassword);
    if (result.success) {
      setLoginEmail("");
      setLoginPassword("");
      setAuthError("");
      // Subscription check will be triggered by the auth state change
    } else {
      setAuthError(result.error || "Login failed");
    }
    setAuthLoading(false);
  };

  const handleSignup = async () => {
    setAuthLoading(true);
    setAuthError("");
    
    if (signupPassword !== confirmPassword) {
      setAuthError("Passwords do not match");
      setAuthLoading(false);
      return;
    }
    
    const result = await signUpUser(signupEmail, signupPassword);
    if (result.success) {
      setShowSignupModal(false);
      setSignupEmail("");
      setSignupPassword("");
      setConfirmPassword("");
      setAuthError("");
    } else {
      setAuthError(result.error || "Signup failed");
    }
    setAuthLoading(false);
  };

  const handleLogout = async () => {
    await logoutUser();
  };

  const handleFormSubmit = async (formData: CaseFormData) => {
    setIsLoading(true);
    setSubmittedFormData(formData); // Store the form data
    
    try {
      // Always add jobs to the queue for consistent tracking
      const response = await makeAuthenticatedRequest("/api/queue", {
        method: "POST",
        body: JSON.stringify({ action: 'add', formData }),
      }, user);

      const result = await response.json();

      if (response.ok && result.success) {
        // Check if this is the first job (will start immediately)
        const queueResponse = await makeAuthenticatedRequest("/api/queue", {}, user);
        const queueData = await queueResponse.json();
        const runningJobs = queueData.success ? queueData.jobs.filter((job: any) => job.status === 'running') : [];

        if (runningJobs.length > 0) {
          // If a job is already running, show success message
          toast.showSuccess(`Job queued successfully! Job ID: ${result.job.id.slice(-8)}`);
        } else {
          // If this is the first job, it will start running soon
          toast.showSuccess(`Job added to queue! Job ID: ${result.job.id.slice(-8)}`);
        }
      } else {
        if (response.status === 429) {
          toast.showError("Queue is full! You can only have 3 active jobs at a time. Please wait for some jobs to complete or remove some jobs first.");
        } else {
          throw new Error(result.error || "Failed to queue job");
        }
      }
    } catch (error) {
      console.error("Error submitting job:", error);
      toast.showError("Failed to submit job: " + (error instanceof Error ? error.message : "Unknown error"));
    } finally {
      setIsLoading(false);
    }
  };

  const handleJobRerun = (formData: CaseFormData) => {
    setSubmittedFormData(formData);
    setActiveTab('form'); // Switch to form tab to show the loaded data
  };

  const handleClose = async () => {
    // End the Browserbase session if one exists
    if (sessionId) {
      try {
        console.log('Ending session:', sessionId);
        const response = await makeAuthenticatedRequest("/api/session", {
          method: "DELETE",
          headers: {
            "Content-Type": "application/json",
          },
          body: JSON.stringify({ sessionId }),
        }, user);
        
        const result = await response.json();
        if (result.success) {
          console.log("Session ended successfully");
        } else {
          console.warn("Session end warning:", result.warning || result.error);
        }
      } catch (error) {
        console.error("Error ending session:", error);
        // Don't block the UI if session ending fails
      }
    }
    
    setIsExecuting(false);
    setSessionUrl(null);
    setSessionId(null);
    setExecutionId(null);
    setSubmittedFormData(null);
    setActiveTab('form'); // Reset to form tab
    setIsExecutionExpanded(true); // Reset to expanded state
  };

  const handleExpandExecution = () => {
    setIsExecutionExpanded(true);
  };

  const handleMinimizeExecution = () => {
    setIsExecutionExpanded(false);
  };

  return (
    <div className="min-h-screen background-transparent flex flex-col">
      {/* Top Navigation */}
      <nav className="flex justify-between items-center px-8 py-4 bg-background-form border-b border-border">
        <div className="flex items-center gap-3">
          {/* Animated Cube Icon */}
          <AnimatedCubeIcon size={32} />
          <span className="font-ppsupply text-foreground">
            {isExecuting ? "Node V2" : "Node v2"}
          </span>
        </div>
        <div className="flex items-center gap-4">
          {user && subscriptionStatus && hasActiveSubscription(subscriptionStatus) && (
            <button
              onClick={() => setShowQueueManager(true)}
              className={`relative px-3 py-2 text-sm rounded-md transition-colors font-medium ${
                jobs.filter(job => job.status === 'running' || job.status === 'pending').length >= 3
                  ? 'bg-warning text-warning-foreground'
                  : 'bg-background-secondary text-text-secondary hover:bg-secondary/80'
              }`}
              title={jobs.filter(job => job.status === 'running' || job.status === 'pending').length >= 3 ? 'Queue is full (3/3 active jobs)' : 'View job queue'}
            >
              Queue
              {jobs.length > 0 && (
                <span className="absolute -top-2 -right-2 bg-red-500 text-white text-xs rounded-full min-w-[20px] h-5 flex items-center justify-center px-1">
                  {jobs.filter(job => job.status === 'running' || job.status === 'pending').length}
                </span>
              )}
            </button>
          )}
          <ThemeToggle />
          {user && (
            <div className="flex items-center gap-3">
              <span className="text-green-600 font-medium">
                {user.email}
              </span>
              <button
                onClick={handleLogout}
                className="px-3 py-1 text-sm text-text-secondary hover:text-text-primary transition-colors"
              >
                Logout
              </button>
            </div>
          )}
          {isExecuting && (
            <button
              onClick={handleClose}
              className="px-4 py-2 text-text-secondary hover:text-text-primary transition-colors"
            >
              Close
            </button>
          )}
        </div>
      </nav>

      {/* Signup Modal */}
      {showSignupModal && (
        <div className="fixed inset-0 z-50 flex items-center justify-center bg-overlay">
          <div className="bg-modal rounded-lg shadow-theme-lg p-8 w-full max-w-sm">
            <h2 className="text-lg font-bold mb-4 text-text-primary">Create Account</h2>
            {authError && <div className="mb-2 text-red-600">{authError}</div>}
            <input
              type="email"
              placeholder="Email"
              value={signupEmail}
              onChange={e => setSignupEmail(e.target.value)}
              className="w-full mb-3 input-underline"
            />
            <input
              type="password"
              placeholder="Password"
              value={signupPassword}
              onChange={e => setSignupPassword(e.target.value)}
              className="w-full mb-3 input-underline"
            />
            <input
              type="password"
              placeholder="Confirm Password"
              value={confirmPassword}
              onChange={e => setConfirmPassword(e.target.value)}
              className="w-full mb-4 input-underline"
            />
            
            <div className="flex justify-between items-center gap-2 mb-4">
              <button
                onClick={() => window.open('https://bawebtools.com', '_blank')}
                className="px-4 py-2 bg-blue-600 text-white rounded-md hover:bg-blue-700 transition-colors font-medium text-sm"
              >
                Visit BAWebTools
              </button>
              <div className="flex gap-2">
                <button
                  onClick={() => {
                    setShowSignupModal(false);
                    setAuthError("");
                  }}
                  className="px-4 py-2 bg-background-secondary text-text-primary rounded-md"
                >
                  Cancel
                </button>
                <button
                  onClick={handleSignup}
                  disabled={authLoading}
                  className="px-4 py-2 bg-primary text-white rounded-md font-medium disabled:opacity-50"
                >
                  {authLoading ? "Creating..." : "Sign Up"}
                </button>
              </div>
            </div>
          </div>
        </div>
      )}
      {/* Main Content */}
      <main className="flex-1 flex relative">
        {authLoading ? (
          /* Loading authentication state */
          <div className="flex-1 flex items-center justify-center p-6">
            <div className="text-center">
              <LottieLoading size={64} className="mx-auto mb-4" />
              <p className="text-text-secondary">Loading...</p>
            </div>
          </div>
        ) : !user ? (
          /* Login Card - displayed when user is not logged in */
          <div className="flex-1 flex items-center justify-center p-6">
            <div className="w-full max-w-md">
              <div className="bg-modal rounded-lg shadow-theme-lg p-8 border border-border">
                <div className="text-center mb-6">
                  <AnimatedCubeIcon size={48} />
                  <h1 className="text-2xl font-bold text-text-primary mt-4 mb-2">Welcome to Node v2</h1>
                  <p className="text-text-secondary">Please sign in to access your automation tools</p>
                </div>
                
                <div className="space-y-4">
                  {authError && <div className="text-red-600 text-sm text-center">{authError}</div>}
                  
                  <div className="space-y-3">
                    <input
                      type="email"
                      placeholder="Email"
                      value={loginEmail}
                      onChange={e => setLoginEmail(e.target.value)}
                      className="w-full input-underline"
                    />
                    <input
                      type="password"
                      placeholder="Password"
                      value={loginPassword}
                      onChange={e => setLoginPassword(e.target.value)}
                      onKeyDown={e => {
                        if (e.key === 'Enter' && !authLoading && loginEmail.trim() && loginPassword.trim() && /^[^\s@]+@[^\s@]+\.[^\s@]+$/.test(loginEmail.trim())) {
                          handleLogin();
                        }
                      }}
                      className="w-full input-underline"
                    />
                  </div>
                  
                  {/* Notification about BAWebTools account */}
                  <div className="p-3 bg-info-bg  border-info-border rounded-md">
                    <p className="text-sm text-info text-center">
                      Please sign in with your BAWebTools account credentials
                    </p>
                  </div>

                  <div className="flex flex-col gap-3">
                    <button
                      onClick={handleLogin}
                      disabled={authLoading || !loginEmail.trim() || !loginPassword.trim() || !/^[^\s@]+@[^\s@]+\.[^\s@]+$/.test(loginEmail.trim())}
                      className={`w-full px-4 py-2 bg-primary text-white rounded-md font-medium disabled:opacity-50 flex items-center justify-center gap-2 ${
                        !authLoading && loginEmail.trim() && loginPassword.trim() && /^[^\s@]+@[^\s@]+\.[^\s@]+$/.test(loginEmail.trim()) ? "hover:bg-primary-hover transition-colors" : ""
                      }`}
                    >
                      {authLoading ? (
                        <>
                          <LottieLoading size={20} color="#ffffff" />
                          <span>Signing in...</span>
                        </>
                      ) : (
                        "Sign In"
                      )}
                    </button>
                    
                    <div className="flex gap-2">          
                      <button
                        onClick={() => window.open('https://bawebtools.com', '_blank')}
                        className="flex-1 px-4 py-2 bg-blue-600 text-white rounded-md hover:bg-blue-700 transition-colors font-medium text-sm"
                      >
                        Visit BAWebTools
                      </button>
                    </div>
                  </div>
                </div>
              </div>
            </div>
          </div>
        ) : subscriptionLoading ? (
          /* Loading subscription status */
          <div className="flex-1 flex items-center justify-center p-6">
            <div className="text-center">
              <LottieLoading size={64} className="mx-auto mb-4" />
              <p className="text-text-secondary">Checking subscription status...</p>
            </div>
          </div>
        ) : !subscriptionStatus || !hasActiveSubscription(subscriptionStatus) ? (
          /* Subscription required card */
          <div className="flex-1 flex items-center justify-center p-6">
            <div className="w-full max-w-md">
              <div className="bg-modal rounded-lg shadow-theme-lg p-8 border border-border">
                <div className="text-center mb-6">
                  <AnimatedCubeIcon size={48} />
                  <h1 className="text-2xl font-bold text-text-primary mt-4 mb-2">Subscription Required</h1>
                  <p className="text-text-secondary mb-4">
                    Hello {user.email}! To access Node features, you need an active subscription.
                  </p>
                  
                  {subscriptionStatus?.status === 'past_due' && (
                    <div className="p-3 bg-warning-bg border border-warning-border rounded-md mb-4">
                      <p className="text-sm text-warning text-center">
                        Your subscription is past due. Please update your payment method.
                      </p>
                    </div>
                  )}
                  
                  <div className="space-y-3">
                    <button
                      onClick={() => window.open('https://bawebtools.com', '_blank')}
                      className="w-full px-4 py-2 bg-primary text-white rounded-md font-medium hover:bg-primary-hover transition-colors"
                    >
                      Get Subscription at BAWebTools
                    </button>
                    
                    <p className="text-sm text-text-muted text-center">
                      Login to BAWebTools.com {'>'} Menu {'>'} My Plan
                    </p>
                    
                    <div className="flex gap-2">
                      <button
                        onClick={() => checkUserSubscription(user)}
                        disabled={subscriptionLoading}
                        className="flex-1 px-4 py-2 bg-secondary text-text-primary rounded-md hover:bg-secondary/80 transition-colors font-medium disabled:opacity-50"
                      >
                        {subscriptionLoading ? "Checking..." : "Refresh Status"}
                      </button>
                      <button
                        onClick={handleLogout}
                        className="flex-1 px-4 py-2 bg-red-600 text-white rounded-md hover:bg-red-700 transition-colors font-medium"
                      >
                        Logout
                      </button>
                    </div>
                  </div>
                </div>
              </div>
            </div>
          </div>
        ) : (
          /* Content Area with Tabs - displayed when user is logged in with active subscription */
          <div className={`flex-1 p-6 transition-all duration-300 ease-out ${isExecuting && isExecutionExpanded ? 'pr-[336px]' : ''}`}>
            {/* Tab Navigation */}
            <div className="mb-4">
              <div className="border-b border-gray-200 dark:border-gray-700">
                <nav className="-mb-px flex space-x-8">
                  <button
                    onClick={() => setActiveTab('form')}
                    className={`py-2 px-1 border-b-2 font-medium text-sm transition-colors ${
                      activeTab === 'form'
                        ? 'border-primary text-primary-color'
                        : 'border-transparent text-gray-500 dark:text-gray-400 hover:text-gray-700 dark:hover:text-gray-300 hover:border-gray-300 dark:hover:border-gray-600'
                    }`}
                  >
                    {isExecuting ? 'Form Data' : 'Case Form'}
                  </button>
                  <button
                    onClick={() => setActiveTab('autoset')}
                    className={`py-2 px-1 border-b-2 font-medium text-sm transition-colors ${
                      activeTab === 'autoset'
                        ? 'border-primary text-primary-color'
                        : 'border-transparent text-gray-500 dark:text-gray-400 hover:text-gray-700 dark:hover:text-gray-300 hover:border-gray-300 dark:hover:border-gray-600'
                    }`}
                  >
                    Auto-Set
                  </button>
                  <button
                    onClick={() => setActiveTab('browser')}
                    className={`py-2 px-1 border-b-2 font-medium text-sm transition-colors ${
                      activeTab === 'browser'
                        ? 'border-primary text-primary-color'
                        : 'border-transparent text-gray-500 dark:text-gray-400 hover:text-gray-700 dark:hover:text-gray-300 hover:border-gray-300 dark:hover:border-gray-600'
                    }`}
                  >
                    Browser Session
                  </button>
                </nav>
              </div>
            </div>

            {/* Tab Content */}
            <div className="bg-background-form rounded-lg shadow-theme-sm border border-border h-[calc(100vh-200px)]">
              {/* Form Tab Content - Always render to preserve state */}
              <div className={`h-full ${activeTab === 'form' ? 'block' : 'hidden'}`}>
                <div className="h-full overflow-y-auto">
                  <CaseForm 
                    onSubmit={handleFormSubmit} 
                    isLoading={isLoading}
                    readOnly={false}
                    initialFormData={submittedFormData || undefined}
                    isLoggedIn={!!user}
                    userId={user?.uid}
                    isExecuting={isExecuting}
                    onStopAutomation={handleClose}
                    toast={toast}
                  />
                </div>
              </div>

              {/* Auto-Set Tab Content */}
              <div className={`h-full ${activeTab === 'autoset' ? 'block' : 'hidden'}`}>
                <AutoSet 
                  isLoggedIn={!!user}
                  userId={user?.uid}
                />
              </div>

              {/* Browser Tab Content */}
              <div className={`h-full ${activeTab === 'browser' ? 'block' : 'hidden'}`}>
                {isExecuting ? (
                  <>
                    <div className="flex-shrink-0 w-full h-12 bg-background border-b border-border flex items-center px-4">
                      <div className="flex items-center gap-2">
                        <div className="w-3 h-3 rounded-full bg-red-500" />
                        <div className="w-3 h-3 rounded-full bg-yellow-500" />
                        <div className="w-3 h-3 rounded-full bg-green-500" />
                      </div>
                      <div className="ml-4 text-sm text-gray-600 dark:text-gray-400">
                        Browser Session
                      </div>
                    </div>
                    <div className="flex-1 h-full min-h-[100px]">
                      {sessionUrl ? (
                        <iframe
                          src={sessionUrl}
                          className="w-full h-full border-0"
                          sandbox="allow-same-origin allow-scripts allow-forms"
                          loading="lazy"
                          referrerPolicy="no-referrer"
                          title="Browser Session"
                        />
                      ) : (
                        <div className="w-full h-full flex items-center justify-center text-gray-500 dark:text-gray-400">
                          <div className="text-center">
                            <LottieLoading size={64} className="mx-auto mb-4" />
                            <p>Initializing browser session...</p>
                          </div>
                        </div>
                      )}
                    </div>
                  </>
                ) : (
                  <div className="h-full flex items-center justify-center text-gray-500 dark:text-gray-400">
                    <div className="text-center">
                      <div className="w-16 h-16 bg-background-secondary rounded-full flex items-center justify-center mx-auto mb-4">
                        <svg className="w-8 h-8 text-gray-400 dark:text-gray-500" fill="none" stroke="currentColor" viewBox="0 0 24 24">
                          <path strokeLinecap="round" strokeLinejoin="round" strokeWidth={2} d="M9.75 17L9 20l-1 1h8l-1-1-.75-3M3 13h18M5 17h14a2 2 0 002-2V5a2 2 0 00-2-2H5a2 2 0 00-2 2v10a2 2 0 002 2z" />
                        </svg>
                      </div>
                      <p>Browser session will appear here when automation starts</p>
                    </div>
                  </div>
                )}
              </div>
            </div>
          </div>
        )}

        {/* Progress Sidebar - only show when executing and expanded */}
        <AnimatePresence>
          {isExecuting && isExecutionExpanded && (
            <motion.div 
              className="fixed top-[73px] right-0 w-80 h-[calc(100vh-73px)] bg-modal border-l border-border flex flex-col z-30 shadow-theme-lg"
              initial={{ x: 320, opacity: 0 }}
              animate={{ x: 0, opacity: 1 }}
              exit={{ x: 320, opacity: 0 }}
              transition={{ 
                type: "spring",
                stiffness: 300,
                damping: 30,
                duration: 0.3
              }}
            >
              {/* Minimize button */}
              <div className="p-3 border-b border-border flex justify-between items-center">
                <h3 className="text-sm font-medium text-text-primary">Automation Progress</h3>
                <button
                  onClick={handleMinimizeExecution}
                  className="p-1 rounded hover:bg-background-secondary transition-colors"
                  title="Minimize"
                >
                  <svg className="w-4 h-4 text-text-secondary" fill="currentColor" viewBox="0 0 20 20">
                    <path fillRule="evenodd" d="M5.293 7.293a1 1 0 011.414 0L10 10.586l3.293-3.293a1 1 0 111.414 1.414l-4 4a1 1 0 01-1.414 0l-4-4a1 1 0 010-1.414z" clipRule="evenodd" />
                  </svg>
                </button>
              </div>
              
              <ExecutionProgressSidebar 
                executionId={executionId || ''}
                onStop={handleClose}
                user={user}
              />
            </motion.div>
          )}
        </AnimatePresence>

        {/* Mini Job Status - show when executing but not expanded */}
        <MiniJobStatus
          isVisible={isExecuting && !isExecutionExpanded}
          executionId={executionId || ''}
          onExpand={handleExpandExecution}
          onStop={handleClose}
          user={user}
        />
      </main>

      {/* Queue Manager Modal */}
      <QueueManager 
        isVisible={showQueueManager}
        onClose={() => setShowQueueManager(false)}
        onRerunJob={handleJobRerun}
        user={user}
<<<<<<< HEAD
=======
      />

      {/* Mileage Warning Modal */}
      <MileageWarningModal
        isVisible={showMileageWarning}
        onClose={() => setShowMileageWarning(false)}
        onConfirm={() => {
          setShowMileageWarning(false);
          // Continue with automation here
          console.log('User confirmed to continue with mileage warning');
        }}
        currentMileage={mileageData.current}
        lastMileage={mileageData.last}
        warningMessage={mileageData.message}
>>>>>>> 535ef6ae
      />
      
      {/* Toast Container */}
      <ToastContainer messages={toast.messages} onClose={toast.removeToast} />
    </div>
  );
}

// Function to save mileage data to Firebase
// Function to save processed note data to Firebase (with or without mileage)
async function saveProcessedNoteDataToFirebase(noteData: any, user: User | null) {
  if (!user || !user.uid) {
    console.log('No authenticated user found, cannot save note data to Firebase');
    return;
  }

  try {
    const userDoc = doc(db, 'users', user.uid);
    
    // Prepare the history entry - always include basic note data
    const historyEntry: {
      executionId: string;
      dateOfService: string;
      startTime: string;
      endTime: string;
      capturedAt: string;
      savedAt: string;
      endMileage?: string;
    } = {
      executionId: noteData.executionId || 'unknown',
      dateOfService: noteData.dateOfService,
      startTime: noteData.startTime,
      endTime: noteData.endTime,
      capturedAt: noteData.capturedAt,
      savedAt: new Date().toISOString()
    };
    
    // Add endMileage only if it exists (when mileage was processed)
    if (noteData.endMileage) {
      historyEntry.endMileage = noteData.endMileage;
    }
    
    // Prepare the document update
    const updateData: {
      mileageHistory: typeof historyEntry[];
      lastProcessedMileage?: string;
      lastMileageUpdate?: Date;
    } = {
      mileageHistory: [historyEntry]
    };
    
    // Only update lastProcessedMileage if endMileage exists
    if (noteData.endMileage) {
      updateData.lastProcessedMileage = noteData.endMileage;
      updateData.lastMileageUpdate = new Date();
    }
    
    await setDoc(userDoc, updateData, { merge: true });
    
    console.log('Note data saved to Firebase successfully:', noteData);
  } catch (error) {
    console.error('Failed to save note data to Firebase:', error);
  }
}

// ExecutionProgressSidebar component to show progress in the sidebar
interface ExecutionProgressSidebarProps {
  executionId: string;
  onStop: () => void;
  user: User | null;
}

function ExecutionProgressSidebar({ executionId, onStop, user }: ExecutionProgressSidebarProps) {
  // Track actual progress messages instead of predefined steps
  const [progressMessages, setProgressMessages] = useState<Array<{
    message: string;
    type: 'progress' | 'success' | 'error';
    timestamp: number;
  }>>([{
    message: 'Initializing automation...',
    type: 'progress',
    timestamp: Date.now()
  }]);

  useEffect(() => {
    console.log('Setting up EventSource for executionId:', executionId);
    
    // Create SSE URL with user authentication
    const createSSEUrl = async () => {
      let sseUrl = `/api/automation/events?executionId=${executionId}`;
      
      // Add user authentication if available
      if (user) {
        try {
          const idToken = await user.getIdToken();
          sseUrl += `&token=${encodeURIComponent(idToken)}`;
        } catch (error) {
          console.error('Failed to get ID token for SSE:', error);
        }
      }
      
      return sseUrl;
    };
    
    const setupEventSource = async () => {
      const sseUrl = await createSSEUrl();
      const eventSource = new EventSource(sseUrl);
    
      eventSource.onopen = () => {
        console.log('EventSource connection opened');
      };
      
      eventSource.onmessage = (event) => {
        console.log('Raw event received:', event);
        try {
          const eventData = JSON.parse(event.data);
          console.log('Parsed event data:', eventData);

          // Update progress messages based on events
          if (eventData.type === 'progress') {
            console.log('Adding progress message:', eventData.message || eventData.data);
            // On new progress, keep previous success/error messages but clear old progress messages
            setProgressMessages(prev => [
              ...prev.filter(msg => msg.type !== 'progress'),
              {
                message: eventData.message || eventData.data || 'Processing...',
                type: 'progress',
                timestamp: Date.now()
              }
            ]);
          } else if (eventData.type === 'miles') {
            // Handle mileage data - save to Firebase if user is logged in
            console.log('Received mileage data:', eventData.data);
            if (eventData.data && typeof eventData.data === 'object') {
              saveMileageDataToFirebase(eventData.data, user);
              setProgressMessages(prev => [
                ...prev.filter(msg => msg.type !== 'progress'),
                {
                  message: `Mileage recorded: ${eventData.data.endMileage} miles`,
                  type: 'success',
                  timestamp: Date.now()
                }
              ]);
            }
<<<<<<< HEAD
          } else if (eventData.type === 'success') {
            // On success, keep previous success/error messages but clear progress messages
            setProgressMessages(prev => [
              ...prev.filter(msg => msg.type !== 'progress'),
              {
                message: eventData.message || eventData.data || 'Success',
                type: 'success',
                timestamp: Date.now()
              }
            ]);
          } else if (eventData.type === 'error') {
            setProgressMessages(prev => [...prev, {
              message: eventData.message || eventData.data || 'Error occurred',
              type: 'error',
              timestamp: Date.now()
            }]);
          } else if (eventData.type === 'connected') {
            console.log('Connected to automation events');
            setProgressMessages([{
              message: 'Connected to automation service',
              type: 'success',
              timestamp: Date.now()
            }]);
          }
        } catch (e) {
          console.error('Error parsing event data:', e, 'Raw data:', event.data);
=======
          ]);
        } else if (eventData.type === 'miles') {
          // Handle note data with mileage - save to Firebase if user is logged in
          console.log('Received miles data:', eventData.data);
          if (eventData.data && typeof eventData.data === 'object') {
            console.log('Saving miles data to Firebase:', eventData.data);
            saveProcessedNoteDataToFirebase(eventData.data, user);
            if (eventData.data.endMileage) {
              setProgressMessages(prev => [
                ...prev.filter(msg => msg.type !== 'progress'),
                {
                  message: `Note processed with mileage: ${eventData.data.endMileage} miles`,
                  type: 'success',
                  timestamp: Date.now()
                }
              ]);
            } else {
              setProgressMessages(prev => [
                ...prev.filter(msg => msg.type !== 'progress'),
                {
                  message: `Note processed successfully`,
                  type: 'success',
                  timestamp: Date.now()
                }
              ]);
            }
          } else {
            console.log('Miles event data is invalid:', eventData.data);
          }
        } else if (eventData.type === 'noteProcessed') {
          // Handle note processed event (without mileage) - save to Firebase if user is logged in
          console.log('Received noteprocessed data:', eventData.data);
          if (eventData.data && typeof eventData.data === 'object') {
            console.log('Saving noteprocessed data to Firebase:', eventData.data);
            saveProcessedNoteDataToFirebase(eventData.data, user);
            if (eventData.data.endMileage) {
              setProgressMessages(prev => [
                ...prev.filter(msg => msg.type !== 'progress'),
                {
                  message: `Note processed with mileage: ${eventData.data.endMileage} miles`,
                  type: 'success',
                  timestamp: Date.now()
                }
              ]);
            } else {
              setProgressMessages(prev => [
                ...prev.filter(msg => msg.type !== 'progress'),
                {
                  message: `Note processed successfully`,
                  type: 'success',
                  timestamp: Date.now()
                }
              ]);
            }
          } else {
            console.log('Noteprocessed event data is invalid:', eventData.data);
          }
        } else if (eventData.type === 'success') {
          // On success, keep previous success/error messages but clear progress messages
          setProgressMessages(prev => [
            ...prev.filter(msg => msg.type !== 'progress'),
            {
              message: eventData.message || eventData.data || 'Success',
              type: 'success',
              timestamp: Date.now()
            }
          ]);
        } else if (eventData.type === 'error') {
          setProgressMessages(prev => [...prev, {
            message: eventData.message || eventData.data || 'Error occurred',
            type: 'error',
            timestamp: Date.now()
          }]);
        } else if (eventData.type === 'connected') {
          console.log('Connected to automation events');
          setProgressMessages([{
            message: 'Connected to automation',
            type: 'success',
            timestamp: Date.now()
          }]);
>>>>>>> 535ef6ae
        }
      };

      eventSource.onerror = (error) => {
        console.error('EventSource failed:', error);
        console.log('EventSource readyState:', eventSource.readyState);
        setProgressMessages(prev => [...prev, {
          message: 'Connection error - retrying...',
          type: 'error',
          timestamp: Date.now()
        }]);
      };

      return eventSource;
    };
    
    let eventSource: EventSource;
    
    setupEventSource().then(es => {
      eventSource = es;
    });

    return () => {
      if (eventSource) {
        console.log('Closing EventSource connection');
        eventSource.close();
      }
    };
  }, [executionId]);

  return (
    <>
      <div className="p-4 border-b border-gray-200 dark:border-gray-700">
        <div className="flex items-center justify-between">
          <h3 className="text-lg font-medium text-text-primary">Progress</h3>
          <button
            onClick={onStop}
            className="px-3 py-1 text-sm bg-red-600 text-white rounded-md hover:bg-red-700 transition-colors"
          >
            Stop
          </button>
        </div>
      </div>
      
      <div className="flex-1 p-4 overflow-y-auto">
        <div className="space-y-3">
          {progressMessages.map((progressMessage, index) => (
            <motion.div 
              key={index} 
              className="flex items-start gap-3"
              initial={{ opacity: 0, x: 20, scale: 0.9 }}
              animate={{ opacity: 1, x: 0, scale: 1 }}
              transition={{ 
                delay: progressMessage.type === 'success' ? 0.2 : 0,
                duration: progressMessage.type === 'success' ? 0.5 : 0.3,
                type: "spring",
                stiffness: progressMessage.type === 'success' ? 200 : 300,
                damping: progressMessage.type === 'success' ? 20 : 25
              }}
            >
              <div className="flex-shrink-0 mt-0.5">
                {progressMessage.type === 'success' ? (
                  <div className="w-5 h-5 text-green-500 flex items-center justify-center">
                    <AnimatedCheckmark size={20} strokeWidth={2} />
                  </div>
                ) : progressMessage.type === 'progress' ? (
                  <div className="w-5 h-5 flex items-center justify-center">
                    <LottieLoading size={16} />
                  </div>
                ) : progressMessage.type === 'error' ? (
                  <div className="w-5 h-5 rounded-full bg-red-500 flex items-center justify-center">
                    <svg className="w-3 h-3 text-white" fill="currentColor" viewBox="0 0 20 20">
                      <path fillRule="evenodd" d="M4.293 4.293a1 1 0 011.414 0L10 8.586l4.293-4.293a1 1 0 111.414 1.414L11.414 10l4.293 4.293a1 1 0 01-1.414 1.414L10 11.414l-4.293 4.293a1 1 0 01-1.414-1.414L8.586 10 4.293 5.707a1 1 0 010-1.414z" clipRule="evenodd" />
                    </svg>
                  </div>
                ) : (
                  <div className="w-5 h-5 rounded-full border-2 border-border" />
                )}
              </div>
              <div className="flex-1 min-w-0">
                <span className={`text-sm block ${
                  progressMessage.type === 'success' ? 'text-green-700 dark:text-green-400' : 
                  progressMessage.type === 'progress' ? 'text-primary-color' :
                  progressMessage.type === 'error' ? 'text-red-600 dark:text-red-400' : 
                  'text-gray-500 dark:text-gray-400'
                }`}>
                  {progressMessage.message}
                </span>
                <span className="text-xs text-gray-400 dark:text-gray-500">
                  {new Date(progressMessage.timestamp).toLocaleTimeString()}
                </span>
              </div>
            </motion.div>
          ))}
          {progressMessages.length === 0 && (
            <div className="text-center text-gray-500 dark:text-gray-400 py-8">
              <p>Waiting for automation to start...</p>
            </div>
          )}
        </div>
      </div>
    </>
  );
}
<|MERGE_RESOLUTION|>--- conflicted
+++ resolved
@@ -738,8 +738,6 @@
         onClose={() => setShowQueueManager(false)}
         onRerunJob={handleJobRerun}
         user={user}
-<<<<<<< HEAD
-=======
       />
 
       {/* Mileage Warning Modal */}
@@ -754,7 +752,6 @@
         currentMileage={mileageData.current}
         lastMileage={mileageData.last}
         warningMessage={mileageData.message}
->>>>>>> 535ef6ae
       />
       
       {/* Toast Container */}
@@ -873,60 +870,17 @@
           const eventData = JSON.parse(event.data);
           console.log('Parsed event data:', eventData);
 
-          // Update progress messages based on events
-          if (eventData.type === 'progress') {
-            console.log('Adding progress message:', eventData.message || eventData.data);
-            // On new progress, keep previous success/error messages but clear old progress messages
-            setProgressMessages(prev => [
-              ...prev.filter(msg => msg.type !== 'progress'),
-              {
-                message: eventData.message || eventData.data || 'Processing...',
-                type: 'progress',
-                timestamp: Date.now()
-              }
-            ]);
-          } else if (eventData.type === 'miles') {
-            // Handle mileage data - save to Firebase if user is logged in
-            console.log('Received mileage data:', eventData.data);
-            if (eventData.data && typeof eventData.data === 'object') {
-              saveMileageDataToFirebase(eventData.data, user);
-              setProgressMessages(prev => [
-                ...prev.filter(msg => msg.type !== 'progress'),
-                {
-                  message: `Mileage recorded: ${eventData.data.endMileage} miles`,
-                  type: 'success',
-                  timestamp: Date.now()
-                }
-              ]);
+        // Update progress messages based on events
+        if (eventData.type === 'progress') {
+          console.log('Adding progress message:', eventData.message || eventData.data);
+          // On new progress, keep previous success/error messages but clear old progress messages
+          setProgressMessages(prev => [
+            ...prev.filter(msg => msg.type !== 'progress'),
+            {
+              message: eventData.message || eventData.data || 'Processing...',
+              type: 'progress',
+              timestamp: Date.now()
             }
-<<<<<<< HEAD
-          } else if (eventData.type === 'success') {
-            // On success, keep previous success/error messages but clear progress messages
-            setProgressMessages(prev => [
-              ...prev.filter(msg => msg.type !== 'progress'),
-              {
-                message: eventData.message || eventData.data || 'Success',
-                type: 'success',
-                timestamp: Date.now()
-              }
-            ]);
-          } else if (eventData.type === 'error') {
-            setProgressMessages(prev => [...prev, {
-              message: eventData.message || eventData.data || 'Error occurred',
-              type: 'error',
-              timestamp: Date.now()
-            }]);
-          } else if (eventData.type === 'connected') {
-            console.log('Connected to automation events');
-            setProgressMessages([{
-              message: 'Connected to automation service',
-              type: 'success',
-              timestamp: Date.now()
-            }]);
-          }
-        } catch (e) {
-          console.error('Error parsing event data:', e, 'Raw data:', event.data);
-=======
           ]);
         } else if (eventData.type === 'miles') {
           // Handle note data with mileage - save to Firebase if user is logged in
@@ -1007,9 +961,11 @@
             type: 'success',
             timestamp: Date.now()
           }]);
->>>>>>> 535ef6ae
         }
-      };
+      } catch (e) {
+        console.error('Error parsing event data:', e, 'Raw data:', event.data);
+      }
+    };
 
       eventSource.onerror = (error) => {
         console.error('EventSource failed:', error);
