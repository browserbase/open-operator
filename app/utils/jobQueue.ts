import { QueuedJob } from '../types/jobQueue';

// Re-export for backward compatibility
export type { QueuedJob };

class JobQueue {
  private jobs: QueuedJob[] = [];
  private isProcessing = false;
  private subscribers = new Set<(jobs: QueuedJob[]) => void>();
  private executionToJobMap = new Map<string, string>(); // Maps executionId to jobId
<<<<<<< HEAD
  private userId: string;

  constructor(userId: string) {
    this.userId = userId;
  }
=======
  private userQueues = new Map<string, QueuedJob[]>(); // User-specific job queues

  addJob(formData: any, userId: string = 'anonymous'): QueuedJob | null {
    // Check if user already has 3 or more active jobs (pending + running)
    const activeJobs = this.getActiveJobsForUser(userId);
    if (activeJobs >= 3) {
      console.log(`User ${userId} already has ${activeJobs} active jobs. Cannot add more.`);
      return null;
    }
>>>>>>> 535ef6ae

    const job: QueuedJob = {
      id: this.generateId(),
      formData,
      status: 'pending',
      createdAt: new Date().toISOString(),
<<<<<<< HEAD
      userId: this.userId
=======
      userId // Add userId to job
>>>>>>> 535ef6ae
    };

    // Add to global jobs list (for backward compatibility)
    this.jobs.push(job);
    
    // Add to user-specific queue
    if (!this.userQueues.has(userId)) {
      this.userQueues.set(userId, []);
    }
    this.userQueues.get(userId)!.push(job);
    
    this.notifySubscribers();
    
<<<<<<< HEAD
    console.log(`Added job ${job.id} to queue for user ${this.userId}. Current queue status:`, {
=======
    console.log(`Added job ${job.id} to queue for user ${userId}. Current queue status:`, {
>>>>>>> 535ef6ae
      total: this.jobs.length,
      userJobs: this.userQueues.get(userId)?.length || 0,
      pending: this.jobs.filter(j => j.status === 'pending' && j.userId === userId).length,
      running: this.jobs.filter(j => j.status === 'running' && j.userId === userId).length,
      completed: this.jobs.filter(j => j.status === 'completed' && j.userId === userId).length,
      failed: this.jobs.filter(j => j.status === 'failed' && j.userId === userId).length
    });
    
    // Start processing if not already running for this user
    if (!this.isProcessing) {
      this.processQueue();
    }

    return job;
  }

  getJobs(): QueuedJob[] {
    return [...this.jobs];
  }

  // Get jobs for a specific user
  getJobsForUser(userId: string): QueuedJob[] {
    return this.jobs.filter(job => job.userId === userId);
  }

  // Get count of active jobs (pending + running) for a specific user
  getActiveJobsForUser(userId: string): number {
    return this.jobs.filter(job => 
      job.userId === userId && 
      (job.status === 'pending' || job.status === 'running')
    ).length;
  }

  getJob(id: string): QueuedJob | undefined {
    return this.jobs.find(job => job.id === id);
  }

  updateJob(id: string, updates: Partial<QueuedJob>) {
    const jobIndex = this.jobs.findIndex(job => job.id === id);
    if (jobIndex !== -1) {
      this.jobs[jobIndex] = { ...this.jobs[jobIndex], ...updates };
      this.notifySubscribers();
    }
  }

  removeCompletedJobs() {
    this.jobs = this.jobs.filter(job => job.status !== 'completed' && job.status !== 'failed');
    this.notifySubscribers();
  }

  // Remove completed jobs for a specific user
  removeCompletedJobsForUser(userId: string) {
    this.jobs = this.jobs.filter(job => {
      if (job.userId === userId) {
        return job.status !== 'completed' && job.status !== 'failed';
      }
      return true; // Keep jobs from other users
    });
    
    // Update user-specific queue
    if (this.userQueues.has(userId)) {
      this.userQueues.set(userId, 
        this.userQueues.get(userId)!.filter(job => 
          job.status !== 'completed' && job.status !== 'failed'
        )
      );
    }
    
    this.notifySubscribers();
  }

  removeJob(id: string) {
    const jobToRemove = this.jobs.find(job => job.id === id);
    this.jobs = this.jobs.filter(job => job.id !== id);
    
    // Remove from user-specific queue if applicable
    if (jobToRemove?.userId && this.userQueues.has(jobToRemove.userId)) {
      this.userQueues.set(jobToRemove.userId,
        this.userQueues.get(jobToRemove.userId)!.filter(job => job.id !== id)
      );
    }
    
    this.notifySubscribers();
  }

  rerunJob(id: string): QueuedJob | null {
    const existingJob = this.jobs.find(job => job.id === id);
    if (!existingJob) return null;

    // Check if user already has 3 or more active jobs (pending + running)
    const userId = existingJob.userId || 'anonymous';
    const activeJobs = this.getActiveJobsForUser(userId);
    if (activeJobs >= 3) {
      console.log(`User ${userId} already has ${activeJobs} active jobs. Cannot rerun job.`);
      return null;
    }

    // Create a new job with the same form data and userId
    const newJob: QueuedJob = {
      id: this.generateId(),
      formData: existingJob.formData,
      status: 'pending',
      createdAt: new Date().toISOString(),
<<<<<<< HEAD
      userId: this.userId
=======
      userId: existingJob.userId // Preserve the original user ID
>>>>>>> 535ef6ae
    };

    this.jobs.push(newJob);
    
    // Add to user-specific queue if userId exists
    if (existingJob.userId && this.userQueues.has(existingJob.userId)) {
      this.userQueues.get(existingJob.userId)!.push(newJob);
    }
    
    this.notifySubscribers();
    
    // Start processing if not already running
    if (!this.isProcessing) {
      this.processQueue();
    }

    return newJob;
  }

  getCurrentlyRunningJob(): QueuedJob | null {
    return this.jobs.find(job => job.status === 'running') || null;
  }

  // Get currently running job for a specific user
  getCurrentlyRunningJobForUser(userId: string): QueuedJob | null {
    return this.jobs.find(job => job.status === 'running' && job.userId === userId) || null;
  }

  isQueueActive(): boolean {
    return this.isProcessing || this.jobs.some(job => job.status === 'running' || job.status === 'pending');
  }

  subscribe(callback: (jobs: QueuedJob[]) => void) {
    this.subscribers.add(callback);
    return () => this.subscribers.delete(callback);
  }

  private notifySubscribers() {
    this.subscribers.forEach(callback => callback(this.getJobs()));
  }

  private async processQueue() {
    if (this.isProcessing) return;
    
    // Check if there's already a running job
    const runningJob = this.jobs.find(job => job.status === 'running');
    if (runningJob) {
      console.log(`Job ${runningJob.id} is already running, not processing queue`);
      return;
    }
    
    this.isProcessing = true;

    // Only process one job at a time
    const nextJob = this.jobs.find(job => job.status === 'pending');
    if (nextJob) {
      try {
        await this.processJob(nextJob);
      } catch (error) {
        console.error('Error processing job:', error);
        this.updateJob(nextJob.id, {
          status: 'failed',
          error: error instanceof Error ? error.message : 'Unknown error',
          completedAt: new Date().toISOString()
        });
      }
    }

    this.isProcessing = false;
  }

  private async processJob(job: QueuedJob) {
    console.log(`Starting job ${job.id}`);
    
    // Double-check that no other job is running
    const runningJobs = this.jobs.filter(j => j.status === 'running');
    if (runningJobs.length > 0) {
      console.log(`Cannot start job ${job.id} - other jobs are already running:`, runningJobs.map(j => j.id));
      return;
    }
    
    this.updateJob(job.id, {
      status: 'running',
      startedAt: new Date().toISOString()
    });

    try {
      // Call the automation function directly instead of making HTTP requests
      const { startAutomation } = await import('./automation');
      const result = await startAutomation(job.formData, undefined, job.userId);

      if (result.success) {
        // Update job with session information immediately
        this.updateJob(job.id, {
          sessionUrl: result.sessionUrl,
          sessionId: result.sessionId, // Store the actual session ID
          executionId: result.executionId
        });
        
        console.log(`Job ${job.id} started successfully with session:`, {
          sessionId: result.sessionId,
          sessionUrl: result.sessionUrl
        });
        
        // Store the mapping between executionId and jobId for completion tracking
        this.executionToJobMap.set(result.executionId!, job.id);
        
      } else {
        throw new Error(result.error || result.details || 'Automation failed');
      }
    } catch (error) {
      this.updateJob(job.id, {
        status: 'failed',
        error: error instanceof Error ? error.message : 'Unknown error',
        completedAt: new Date().toISOString()
      });
      console.error(`Job ${job.id} failed:`, error);
    }
  }

  // Method to be called when automation completes
  public markJobCompleted(executionId: string) {
    const jobId = this.executionToJobMap.get(executionId);
    if (jobId) {
      this.updateJob(jobId, {
        status: 'completed',
        completedAt: new Date().toISOString()
      });
      this.executionToJobMap.delete(executionId);
      console.log(`Job ${jobId} marked as completed for execution ${executionId}`);
      
      // Process the next job in the queue
      this.processQueue();
    }
  }

  // Method to be called when automation fails
  public markJobFailed(executionId: string, error: string) {
    const jobId = this.executionToJobMap.get(executionId);
    if (jobId) {
      this.updateJob(jobId, {
        status: 'failed',
        error: error,
        completedAt: new Date().toISOString()
      });
      this.executionToJobMap.delete(executionId);
      console.log(`Job ${jobId} marked as failed for execution ${executionId}`);
      
      // Process the next job in the queue
      this.processQueue();
    }
  }

  private generateId(): string {
    return Math.random().toString(36).substring(2, 15) + Math.random().toString(36).substring(2, 15);
  }
}

// User-specific job queue manager
class JobQueueManager {
  private static instance: JobQueueManager;
  private userQueues = new Map<string, JobQueue>();

  static getInstance(): JobQueueManager {
    if (!JobQueueManager.instance) {
      JobQueueManager.instance = new JobQueueManager();
    }
    return JobQueueManager.instance;
  }

  getOrCreateQueue(userId: string): JobQueue {
    if (!this.userQueues.has(userId)) {
      this.userQueues.set(userId, new JobQueue(userId));
    }
    return this.userQueues.get(userId)!;
  }

  getUserQueue(userId: string): JobQueue | undefined {
    return this.userQueues.get(userId);
  }

  removeUserQueue(userId: string): void {
    this.userQueues.delete(userId);
  }
}

// Export the manager instance
export const jobQueueManager = JobQueueManager.getInstance();

// Legacy compatibility - default to anonymous user for backwards compatibility
export const jobQueue = jobQueueManager.getOrCreateQueue('anonymous');<|MERGE_RESOLUTION|>--- conflicted
+++ resolved
@@ -8,13 +8,6 @@
   private isProcessing = false;
   private subscribers = new Set<(jobs: QueuedJob[]) => void>();
   private executionToJobMap = new Map<string, string>(); // Maps executionId to jobId
-<<<<<<< HEAD
-  private userId: string;
-
-  constructor(userId: string) {
-    this.userId = userId;
-  }
-=======
   private userQueues = new Map<string, QueuedJob[]>(); // User-specific job queues
 
   addJob(formData: any, userId: string = 'anonymous'): QueuedJob | null {
@@ -24,18 +17,13 @@
       console.log(`User ${userId} already has ${activeJobs} active jobs. Cannot add more.`);
       return null;
     }
->>>>>>> 535ef6ae
 
     const job: QueuedJob = {
       id: this.generateId(),
       formData,
       status: 'pending',
       createdAt: new Date().toISOString(),
-<<<<<<< HEAD
-      userId: this.userId
-=======
       userId // Add userId to job
->>>>>>> 535ef6ae
     };
 
     // Add to global jobs list (for backward compatibility)
@@ -49,11 +37,7 @@
     
     this.notifySubscribers();
     
-<<<<<<< HEAD
-    console.log(`Added job ${job.id} to queue for user ${this.userId}. Current queue status:`, {
-=======
     console.log(`Added job ${job.id} to queue for user ${userId}. Current queue status:`, {
->>>>>>> 535ef6ae
       total: this.jobs.length,
       userJobs: this.userQueues.get(userId)?.length || 0,
       pending: this.jobs.filter(j => j.status === 'pending' && j.userId === userId).length,
@@ -157,11 +141,7 @@
       formData: existingJob.formData,
       status: 'pending',
       createdAt: new Date().toISOString(),
-<<<<<<< HEAD
-      userId: this.userId
-=======
       userId: existingJob.userId // Preserve the original user ID
->>>>>>> 535ef6ae
     };
 
     this.jobs.push(newJob);
