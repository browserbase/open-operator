--- conflicted
+++ resolved
@@ -129,9 +129,6 @@
   const [expandedStops, setExpandedStops] = useState<{ [key: number]: boolean }>({});
   const [lastProcessedMileage, setLastProcessedMileage] = useState<string | null>(null);
   const [showMileageWarning, setShowMileageWarning] = useState(false);
-<<<<<<< HEAD
-  const [showMileageConfirmModal, setShowMileageConfirmModal] = useState(false);
-=======
   const [showMileageConfirmation, setShowMileageConfirmation] = useState(false);
   const [showOverlapWarning, setShowOverlapWarning] = useState(false);
   const [overlapWarningData, setOverlapWarningData] = useState<{
@@ -139,7 +136,6 @@
     currentDateTime?: Date;
   }>({});
   const [showNoteGeniusModal, setShowNoteGeniusModal] = useState(false);
->>>>>>> 506b4066
   const [isLoadingMileage, setIsLoadingMileage] = useState(false);
   const [mileageHistory, setMileageHistory] = useState<MileageHistoryEntry[]>([]);
   const [isLoadingMileageHistory, setIsLoadingMileageHistory] = useState(false);
@@ -742,17 +738,11 @@
       setRequiredError("");
     }
 
-<<<<<<< HEAD
-    // Check for mileage warning and show modal confirmation
-    if (showMileageWarning) {
-      setShowMileageConfirmModal(true);
-=======
     // Check for overlapping entries first
     const overlapCheck = checkForOverlappingEntries(formData.dateOfService, formData.startTime, formData.endTime);
     if (overlapCheck) {
       setOverlapWarningData(overlapCheck);
       setShowOverlapWarning(true);
->>>>>>> 506b4066
       return;
     }
 
@@ -908,16 +898,6 @@
       console.error('Failed to delete template from Firebase:', error);
       alert('Failed to delete template. Please try again.');
     }
-  };
-
-  // Handler for mileage confirmation modal
-  const handleMileageConfirm = () => {
-    setShowMileageConfirmModal(false);
-    onSubmit(formData);
-  };
-
-  const handleMileageCancel = () => {
-    setShowMileageConfirmModal(false);
   };
 
   // Helper for input styling with readonly support
@@ -2014,46 +1994,6 @@
         </button>
       </div>
 
-<<<<<<< HEAD
-      {/* Mileage Confirmation Modal */}
-      {showMileageConfirmModal && (
-        <div className="fixed inset-0 bg-black bg-opacity-50 dark:bg-black dark:bg-opacity-70 flex items-center justify-center z-50">
-          <div className="bg-white dark:bg-gray-800 rounded-lg p-6 w-full max-w-md mx-4">
-            <h3 className="text-lg font-medium text-gray-900 dark:text-gray-100 mb-4">
-              Mileage Warning
-            </h3>
-            
-            <div className="mb-4">
-              <div className="bg-yellow-50 dark:bg-yellow-900 border border-yellow-200 dark:border-yellow-700 rounded-md p-4">
-                <div className="flex">
-                  <div className="flex-shrink-0">
-                    <svg className="h-5 w-5 text-yellow-400" viewBox="0 0 20 20" fill="currentColor">
-                      <path fillRule="evenodd" d="M8.257 3.099c.765-1.36 2.722-1.36 3.486 0l5.58 9.92c.75 1.334-.213 2.98-1.742 2.98H4.42c-1.53 0-2.493-1.646-1.743-2.98l5.58-9.92zM11 13a1 1 0 11-2 0 1 1 0 012 0zm-1-8a1 1 0 00-1 1v3a1 1 0 002 0V6a1 1 0 00-1-1z" clipRule="evenodd" />
-                    </svg>
-                  </div>
-                  <div className="ml-3">
-                    <h4 className="text-sm font-medium text-yellow-800 dark:text-yellow-300">
-                      Start mileage is lower than expected
-                    </h4>
-                    <div className="mt-2 text-sm text-yellow-700 dark:text-yellow-400">
-                      <p>
-                        Your start mileage (<strong>{formData.mileageStartMileage}</strong>) is lower than your last processed mileage (<strong>{lastProcessedMileage}</strong>). 
-                      </p>
-                      <p className="mt-2">
-                        Please verify this is correct before continuing.
-                      </p>
-                    </div>
-                  </div>
-                </div>
-              </div>
-            </div>
-
-            <div className="flex justify-end gap-3">
-              <button
-                type="button"
-                onClick={handleMileageCancel}
-                className="px-4 py-2 text-sm font-medium text-gray-700 dark:text-gray-300 bg-white dark:bg-gray-700 border border-gray-300 dark:border-gray-600 rounded-md hover:bg-gray-50 dark:hover:bg-gray-600 focus:outline-none focus:ring-2 focus:ring-offset-2 focus:ring-blue-500 dark:focus:ring-offset-gray-800"
-=======
       {/* Mileage Warning Confirmation Modal */}
       <MileageWarningModal
         isVisible={showMileageConfirmation}
@@ -2109,28 +2049,17 @@
               <button
                 onClick={handleOverlapCancel}
                 className="px-4 py-2 bg-gray-500 text-white rounded hover:bg-gray-600"
->>>>>>> 506b4066
               >
                 Cancel
               </button>
               <button
-<<<<<<< HEAD
-                type="button"
-                onClick={handleMileageConfirm}
-                className="px-4 py-2 text-sm font-medium text-white bg-yellow-600 border border-transparent rounded-md hover:bg-yellow-700 focus:outline-none focus:ring-2 focus:ring-offset-2 focus:ring-yellow-500 dark:focus:ring-offset-gray-800"
-=======
                 onClick={handleOverlapConfirm}
                 className="px-4 py-2 bg-blue-500 text-white rounded hover:bg-blue-600"
->>>>>>> 506b4066
               >
                 Continue Anyway
               </button>
             </div>
           </div>
-<<<<<<< HEAD
-        </div>
-      )}
-=======
         </ThemedModal>
       )}
 
@@ -2141,7 +2070,6 @@
         onAccept={handleNoteGeniusAccept}
         originalText={formData.noteSummary47e || ''}
       />
->>>>>>> 506b4066
     </div>
   );
 }